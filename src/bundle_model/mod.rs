--- conflicted
+++ resolved
@@ -11,9 +11,6 @@
 pub mod project;
 pub mod port;
 pub mod plugin;
-<<<<<<< HEAD
-pub(crate) mod implications;
-=======
 pub mod dyn_manifest;
 
 pub(crate) mod impl_util;
@@ -234,5 +231,4 @@
     {
         self.requires(to_check) || self.optionally_supports(to_check)
     }
-}
->>>>>>> e40c3295
+}